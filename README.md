# ddpm

## Package Requirements

Start by installing some required packages listed in `requirements.txt` with

```cli
pip install -r requirements.txt
```

Then install torch for GPU (CUDA 11.0) with:

```cli
pip install torch==1.7.1+cu110 torchvision==0.8.2+cu110 torchaudio==0.7.2 -f https://download.pytorch.org/whl/torch_stable.html
```

<<<<<<< HEAD
## Data Requirements

Start by downloading the LSUN datasets `tower` and `church_outdoor` and the test set, by running the following commands inside the `data` folder:

```cli
python download_lsun.py -c tower
python download_lsun.py -c church_outdoor
python download_lsun.py -c test
```

Then download the resized ImageNet 32x32 dataset, and convert it such that it can be used with torchvision, following the instructions from [NVAE GitHub](https://github.com/NVlabs/NVAE):

```cli
cd data
mkdir imagenet-oord
cd imagenet-oord
wget https://storage.googleapis.com/glow-demo/data/imagenet-oord-tfr.tar
tar -xvf imagenet-oord-tfr.tar
python convert_tfrecord_to_lmdb.py --dataset=imagenet-oord_32 --tfr_path=$DATA_DIR/imagenet-oord/mnt/host/imagenet-oord-tfr --lmdb_path=/imagenet-oord/imagenet-oord-lmdb_32 --split=train
python convert_tfrecord_to_lmdb.py --dataset=imagenet-oord_32 --tfr_path=$DATA_DIR/imagenet-oord/mnt/host/imagenet-oord-tfr --lmdb_path=/imagenet-oord/imagenet-oord-lmdb_32 --split=validation
```

The rest of the datasets is downloaded using the `Explore Datasets.ipynb` python notebook.
=======

<!-- If you want to perform mixed precision training, a couple of things are required. Firstly, your system is required to have `nvcc` (the NVIDIA CUDA compiler), which can be installed from the [NVIDIA developer website](https://developer.nvidia.com/cuda-downloads) and following on-screen instructions. Note that the torch installation above uses [CUDA 11.0](https://developer.nvidia.com/cuda-11.0-download-archive), which then should be downloaded instead. Secondly, you should download NVIDIAs `apex` package, which is done by:

```cli
git clone https://github.com/NVIDIA/apex
cd apex
pip install -v --disable-pip-version-check --no-cache-dir --global-option="--cpp_ext" --global-option="--cuda_ext" ./
``` -->
>>>>>>> 59620e43

## References

- Fisher Yu, Ari Seff, Yinda Zhang, Shuran Song, Thomas Funkhouser & Jianxiong Xiao: LSUN Construction of a Large-scale Image Dataset using Deep Learning with Humans in the Loop, [arXiv:1506.03365](https://arxiv.org/abs/1506.03365)
- Alex Krizhevsky, 2009, [Learning Multiple Layers of Features from Tiny Images](https://www.cs.toronto.edu/~kriz/learning-features-2009-TR.pdf), *Chapter 3*
- Olga Russakovsky*, Jia Deng*, Hao Su, Jonathan Krause, Sanjeev Satheesh, Sean Ma, Zhiheng Huang, Andrej Karpathy, Aditya Khosla, Michael Bernstein, Alexander C. Berg and Li Fei-Fei. (* = equal contribution) ImageNet Large Scale Visual Recognition Challenge. IJCV, 2015. [arXiv:1409.0575](https://arxiv.org/abs/1409.0575)
- Patryk Chrabaszcz, Ilya Loshchilov & Frank Hutter: A Downsampled Variant of ImageNet as an Alternative to the CIFAR datasets, [arXiv:1707.08819](https://arxiv.org/abs/1707.08819)<|MERGE_RESOLUTION|>--- conflicted
+++ resolved
@@ -14,7 +14,6 @@
 pip install torch==1.7.1+cu110 torchvision==0.8.2+cu110 torchaudio==0.7.2 -f https://download.pytorch.org/whl/torch_stable.html
 ```
 
-<<<<<<< HEAD
 ## Data Requirements
 
 Start by downloading the LSUN datasets `tower` and `church_outdoor` and the test set, by running the following commands inside the `data` folder:
@@ -38,7 +37,6 @@
 ```
 
 The rest of the datasets is downloaded using the `Explore Datasets.ipynb` python notebook.
-=======
 
 <!-- If you want to perform mixed precision training, a couple of things are required. Firstly, your system is required to have `nvcc` (the NVIDIA CUDA compiler), which can be installed from the [NVIDIA developer website](https://developer.nvidia.com/cuda-downloads) and following on-screen instructions. Note that the torch installation above uses [CUDA 11.0](https://developer.nvidia.com/cuda-11.0-download-archive), which then should be downloaded instead. Secondly, you should download NVIDIAs `apex` package, which is done by:
 
@@ -47,7 +45,6 @@
 cd apex
 pip install -v --disable-pip-version-check --no-cache-dir --global-option="--cpp_ext" --global-option="--cuda_ext" ./
 ``` -->
->>>>>>> 59620e43
 
 ## References
 
